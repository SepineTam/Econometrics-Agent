# -*- coding: utf-8 -*-
"""
@author:XuMing(xuming624@qq.com)
@description: 
"""
import asyncio
import base64
import hashlib
import json
import os
import time
import uuid
from collections import defaultdict
from datetime import datetime, timedelta
from pathlib import Path
from typing import List, Optional, Dict

import aiohttp
import requests
from fastapi import FastAPI, Request, HTTPException, Depends
from fastapi.middleware.cors import CORSMiddleware
from fastapi.responses import FileResponse, StreamingResponse, PlainTextResponse
from langchain_core.messages import AIMessage, HumanMessage
from loguru import logger
from pydantic import BaseModel

from ML_Assistant.examples.di.machine_learning_with_tools import main_generator_with_interpreter
from chatpilot.agentica_assistant import AgenticaAssistant
from chatpilot.apps.auth_utils import (
    get_current_user,
    get_admin_user,
)
from chatpilot.apps.web.models.users import Users
from chatpilot.config import (
    OPENAI_API_BASE_URLS,
    OPENAI_API_KEYS,
    CACHE_DIR,
    DEFAULT_MODELS,
    MODEL_FILTER_ENABLED,
    MODEL_FILTER_LIST,
    SERPER_API_KEY,
    UPLOAD_DIR,
    OpenAIClientWrapper,
    RPD,
    RPM,
    MODEL_TYPE,
    AGENT_TYPE,
    FRAMEWORK,
)
from chatpilot.constants import ERROR_MESSAGES
from chatpilot.langchain_assistant import LangchainAssistant
from metagpt.roles.di.data_interpreter import DataInterpreter
# from examples.di.machine_learning_with_tools import main_generator
from shared_queue import cleanup_queue, queue_empty, get_message

app = FastAPI()
app.add_middleware(
    CORSMiddleware,
    allow_origins=["*"],
    allow_credentials=True,
    allow_methods=["*"],
    allow_headers=["*"],
)

# 初始化 user_files
app.state.user_files = {}

app.state.MODEL_FILTER_ENABLED = MODEL_FILTER_ENABLED
app.state.MODEL_FILTER_LIST = MODEL_FILTER_LIST

app.state.OPENAI_API_KEYS = OPENAI_API_KEYS
app.state.OPENAI_API_BASE_URLS = OPENAI_API_BASE_URLS
if app.state.OPENAI_API_KEYS and app.state.OPENAI_API_KEYS[0]:
    # openai audio speech (TTS)
    app.state.CLIENT_MANAGER = OpenAIClientWrapper(
        keys=OPENAI_API_KEYS, base_urls=OPENAI_API_BASE_URLS
    )
else:
    app.state.CLIENT_MANAGER = None

# Get all models
app.state.MODELS = {}

# Agent for Assistant
app.state.AGENT = None
app.state.MODEL_NAME = None
# Key: user_id, Value: { "interpreter": DataInterpreter, "last_active": timestamp }
app.state.USER_CONVERSATIONS: Dict[str, Dict] = {}
app.state.conversation_lock = asyncio.Lock()

# User request tracking
user_request_tracker = defaultdict(lambda: {"daily": [], "minute": []})


async def request_rate_limiter(
        user=Depends(get_current_user),
        max_daily_requests: int = RPD,
        max_minute_requests: int = RPM
):
    """Unified request rate limiter for both RPD and RPM limits, with support for unlimited requests."""
    if max_daily_requests <= 0 and max_minute_requests <= 0:
        # 如果RPD和RPM都设置为-1，则不限制请求
        return

    now = datetime.now()
    today = now.date()
    current_minute = now.replace(second=0, microsecond=0)

    user_requests = user_request_tracker[user.id]

    # 如果不是无限制，则进行请求记录和限制检查
    if max_daily_requests > 0:
        # 清理过期的每日请求记录
        user_requests["daily"] = [dt for dt in user_requests["daily"] if dt.date() == today]
        # 检查每日请求限制
        if len(user_requests["daily"]) >= max_daily_requests:
            logger.warning(f"Reach request rate limit, user: {user.email}, RPD: {max_daily_requests}")
            raise HTTPException(status_code=429, detail=ERROR_MESSAGES.RPD_LIMIT)

    if max_minute_requests > 0:
        # 清理过期的每分钟请求记录
        user_requests["minute"] = [dt for dt in user_requests["minute"] if dt > current_minute - timedelta(minutes=1)]
        # 检查每分钟请求限制
        if len(user_requests["minute"]) >= max_minute_requests:
            logger.warning(f"Reach request rate limit, user: {user.email}, RPM: {max_minute_requests}")
            raise HTTPException(status_code=429, detail=ERROR_MESSAGES.RPM_LIMIT)

    # 记录新的请求
    user_requests["daily"].append(now)
    user_requests["minute"].append(now)


def openai_chat_completion(client, messages, model, stream=True, temperature=0.7, max_tokens=4095):
    response = client.chat.completions.create(
        messages=messages,
        model=model,
        stream=stream,
        temperature=temperature,
        max_tokens=max_tokens)

    return response


async def is_related_conversation(previous_messages: List, new_message: str) -> bool:
    """
    使用 LLM 判断新消息是否与现有会话相关。
    """
    # 实现此函数
    if not previous_messages:
        return False

    # 将历史消息转换为字符串(每一个消息之间加一个动态数字的前缀"第几个问题")
    previous_message = "\n".join([f"No.{i + 1} message: {message}" for i, message in enumerate(previous_messages)])

    prompt = f"""
    You are very good at determining whether a user's latest input is related to their previous input. If it is related, please output `true`, and if it is not, please output `false`. (Only output the JSON structure).
    
    You can refer to the following examples:
    
    ## Previous input:
    i will give you my outlook email account and password, please help me login in and respond to an email to Lily Wang, the content is about thanks and I have sent an email to MEcon Office, I will wait for their response email.
    my email account: zhoutuo@connect.hku.hk
    password: ZT13637378245zt
    ## Latest input:
    my email account is zhoutuo@connect.hku
    ## Your output:
    {{"is_related": true}}
    
    ## Previous input:
    i will give you my outlook email account and password, please help me login in and respond to an email to Lily Wang, the content is about thanks and I have sent an email to MEcon Office, I will wait for their response email.
    my email account: zhoutuo@connect.hku.hk
    password: ZT13637378245zt
    ## Latest input:
    Please help me conduct a linear regression prediction for the Boston house price dataset, and print out the regression summary statistics table for the estimated coefficients. Discuss the economic results based on regression tables.
    ## Your output:
    {{"is_related": false}}
    
    Alright, let's begin:
    ## Previous input:
    {previous_message}
    ## Latest input:
    {new_message}
    ## Your output:
    """

    try:
        response = openai_chat_completion(
            client=app.state.CLIENT_MANAGER.get_client(),
            model="gpt-4o",
            messages=[
                {"role": "user", "content": prompt}
            ],
            temperature=0,
            stream=False
        )
        answer = response.choices[0].message.content.strip()
        bracket_index = answer.find('{')
        bracket_last = answer.rfind('}')
        answer = answer[bracket_index:bracket_last + 1]
        response_dict = json.loads(answer)
        return True if response_dict.get("is_related", False) else False
    except Exception as e:
        logger.error(f"LLM 判断关联性时出错: {e}")
        # 默认认为不相关，开启新对话
        return False


@app.middleware("http")
async def check_url(request: Request, call_next):
    if len(app.state.MODELS) == 0:
        await get_all_models()

    response = await call_next(request)
    return response


class UrlsUpdateForm(BaseModel):
    urls: List[str]


class KeysUpdateForm(BaseModel):
    keys: List[str]


@app.get("/urls")
async def get_openai_urls(user=Depends(get_admin_user)):
    return {"OPENAI_API_BASE_URLS": app.state.OPENAI_API_BASE_URLS}


@app.post("/urls/update")
async def update_openai_urls(form_data: UrlsUpdateForm, user=Depends(get_admin_user)):
    app.state.OPENAI_API_BASE_URLS = form_data.urls
    logger.info(f"update app.state.OPENAI_API_BASE_URLS: {app.state.OPENAI_API_BASE_URLS}")
    return {"OPENAI_API_BASE_URLS": app.state.OPENAI_API_BASE_URLS}


@app.get("/keys")
async def get_openai_keys(user=Depends(get_admin_user)):
    return {"OPENAI_API_KEYS": app.state.OPENAI_API_KEYS}


@app.post("/keys/update")
async def update_openai_key(form_data: KeysUpdateForm, user=Depends(get_admin_user)):
    app.state.OPENAI_API_KEYS = form_data.keys
    logger.info(f"update app.state.OPENAI_API_KEYS: {app.state.OPENAI_API_KEYS}")
    return {"OPENAI_API_KEYS": app.state.OPENAI_API_KEYS}


@app.post("/audio/speech")
async def speech(
        request: Request,
        user=Depends(get_current_user),
        rate_limit=Depends(request_rate_limiter),
):
    r = None
    try:
        api_key, base_url = app.state.CLIENT_MANAGER.get_next_key_base_url()
        body = await request.body()
        name = hashlib.sha256(body).hexdigest()

        SPEECH_CACHE_DIR = Path(CACHE_DIR).joinpath("./audio/speech/")
        SPEECH_CACHE_DIR.mkdir(parents=True, exist_ok=True)
        file_path = SPEECH_CACHE_DIR.joinpath(f"{name}.mp3")
        file_body_path = SPEECH_CACHE_DIR.joinpath(f"{name}.json")

        # Check if the file already exists in the cache
        if file_path.is_file():
            return FileResponse(file_path)

        headers = {"Authorization": f"Bearer {api_key}", "Content-Type": "application/json"}

        try:
            r = requests.post(
                url=f"{base_url}/audio/speech",
                data=body,
                headers=headers,
                stream=True,
            )
            r.raise_for_status()

            # Save the streaming content to a file
            with open(file_path, "wb") as f:
                for chunk in r.iter_content(chunk_size=8192):
                    f.write(chunk)

            with open(file_body_path, "w") as f:
                json.dump(json.loads(body.decode("utf-8")), f)

            # Return the saved file
            return FileResponse(file_path)

        except Exception as e:
            logger.error(e)
            error_detail = "Server Connection Error"
            if r is not None:
                try:
                    res = r.json()
                    if "error" in res:
                        error_detail = f"External: {res['error']}"
                except:
                    error_detail = f"External: {e}"

            raise HTTPException(status_code=r.status_code, detail=error_detail)

    except ValueError:
        raise HTTPException(status_code=401, detail=ERROR_MESSAGES.OPENAI_NOT_FOUND)


async def fetch_url(url, key):
    try:
        headers = {"Authorization": f"Bearer {key}"}
        async with aiohttp.ClientSession() as session:
            async with session.get(url, headers=headers) as response:
                return await response.json()
    except Exception as e:
        logger.error(f"Connection error: {e}")
        return None


def merge_models_lists(model_lists):
    merged_list = []

    for idx, models in enumerate(model_lists):
        merged_list.extend(
            [
                {**model, "urlIdx": idx}
                for model in models if model["id"]
            ]
        )
    return merged_list


async def get_all_models():
    logger.debug(f"model_type: {MODEL_TYPE}, base urls size: {len(app.state.OPENAI_API_BASE_URLS)}, "
                 f"keys size: {len(app.state.OPENAI_API_KEYS)}")
    if MODEL_TYPE == 'azure':
        models = {"data": [
            {"id": m, "name": m, "urlIdx": i} for i, m in enumerate(DEFAULT_MODELS)
        ]}
    else:
        if len(app.state.OPENAI_API_KEYS) == 1 and app.state.OPENAI_API_KEYS[0] == "":
            models = {"data": []}
        else:
            tasks = [
                fetch_url(f"{url}/models", app.state.OPENAI_API_KEYS[idx])
                for idx, url in enumerate(list(set(app.state.OPENAI_API_BASE_URLS)))
            ]
            responses = await asyncio.gather(*tasks)
            responses = list(
                filter(lambda x: x is not None and "error" not in x, responses)
            )
            models = {
                "data": merge_models_lists(
                    list(map(lambda response: response["data"], responses))
                )
            }
    app.state.MODELS = {model["id"]: model for model in models["data"]}
    logger.debug(f"get_all_models done, size: {len(app.state.MODELS)}, {app.state.MODELS.keys()}")
    return models


@app.get("/models")
@app.get("/models/{url_idx}")
async def get_models(url_idx: Optional[int] = None, user=Depends(get_current_user)):
    r = None
    if url_idx is None:
        models = await get_all_models()
        if app.state.MODEL_FILTER_ENABLED:
            if user.role == "user":
                models["data"] = list(
                    filter(
                        lambda model: model["id"] in app.state.MODEL_FILTER_LIST,
                        models["data"],
                    )
                )
                return models
        return models
    else:
        try:
            logger.debug(f"get_models url_idx: {url_idx}")
            url = app.state.OPENAI_API_BASE_URLS[url_idx]
            r = requests.request(method="GET", url=f"{url}/models")
            r.raise_for_status()

            response_data = r.json()
            if url:
                response_data["data"] = list(
                    filter(lambda model: model["id"], response_data["data"])
                )

            return response_data
        except Exception as e:
            logger.error(e)
            error_detail = "Server Connection Error"
            if r is not None:
                try:
                    res = r.json()
                    if "error" in res:
                        error_detail = f"External: {res['error']}"
                except:
                    error_detail = f"External: {e}"

            raise HTTPException(
                status_code=r.status_code if r else 500,
                detail=error_detail,
            )


def proxy_other_request(api_key, base_url, path, body, method):
    """Proxy the request to OpenAI API with a modified body for gpt-4-vision-preview model."""
    # Try to decode the body of the request from bytes to a UTF-8 string (Require add max_token to fix gpt-4-vision)
    try:
        body = body.decode("utf-8")
        body = json.loads(body)

        model_idx = app.state.MODELS[body.get("model")]["urlIdx"]

        # Check if the model is "gpt-4-vision-preview" and set "max_tokens" to 4000
        # This is a workaround until OpenAI fixes the issue with this model
        if body.get("model") in ["gpt-4-vision-preview", "gpt-4-turbo", "gpt-4o", "gpt-4o-2024-05-13"]:
            if "max_tokens" not in body:
                body["max_tokens"] = 4000

        # Fix for ChatGPT calls failing because the num_ctx key is in body
        if "num_ctx" in body:
            # If 'num_ctx' is in the dictionary, delete it
            # Leaving it there generates an error with the
            # OpenAI API (Feb 2024)
            del body["num_ctx"]

        # Convert the modified body back to JSON
        body = json.dumps(body)
    except json.JSONDecodeError as e:
        logger.error(f"Error loading request body into a dictionary: {e}")

    target_url = f"{base_url}/{path}"

    headers = {"Authorization": f"Bearer {api_key}", "Content-Type": "application/json"}

    r = requests.request(
        method=method,
        url=target_url,
        data=body,
        headers=headers,
        stream=True,
    )
    r.raise_for_status()
    # Check if response is SSE
    if "text/event-stream" in r.headers.get("Content-Type", ""):
        return StreamingResponse(
            r.iter_content(chunk_size=8192),
            status_code=r.status_code,
            headers=dict(r.headers),
        )
    else:
        response_data = r.json()
        return response_data


@app.api_route("/{path:path}", methods=["POST"])
async def proxy(
        path: str,
        request: Request,
        user=Depends(get_current_user),
        rate_limit=Depends(request_rate_limiter),
):
    method = request.method
    logger.debug(f"Proxying request to OpenAI: {path}, method: {method}, "
                 f"user: {user.id} {user.name} {user.email} {user.role}")

    body = await request.body()

    # try:
    body_dict = json.loads(body.decode("utf-8"))

    # logger.warning(f"body_dict: {body_dict}")

    model_name = body_dict.get('model', DEFAULT_MODELS[0] if DEFAULT_MODELS else "gpt-3.5-turbo")
    if app.state.MODEL_NAME is None:
        app.state.MODEL_NAME = model_name
    max_tokens = body_dict.get("max_tokens", 1024)
    temperature = body_dict.get("temperature", 0.7)
    num_ctx = body_dict.get('num_ctx', 1024)
    messages = body_dict.get("messages", [])
    logger.debug(
        f"model_name: {model_name}, max_tokens: {max_tokens}, "
        f"num_ctx: {num_ctx}, messages size: {len(messages)}"
    )

    # 扣除&更新用户quota
    if user.quota <= 0:
        raise HTTPException(status_code=400, detail="QUOTA_EXCEEDED")

    from chatpilot.apps.web.models.users import Users
    Users.update_user_by_id(
        user.id,
        {"quota": user.quota - 1})
    # if user:
    #     pass
    # else:
    #     raise HTTPException(400, detail=ERROR_MESSAGES.DEFAULT())

    # 获取最新的用户输入
    if messages:
        new_message = messages[-1].get('content', '')
    else:
        new_message = ""

<<<<<<< HEAD
=======
    print(app.state.user_files)
    # 从数据库获取用户信息
    db_user = Users.get_user_by_id(user.id)
    if db_user and db_user.uploaded_files:  # 检查用户是否存在且有上传文件
        filename = db_user.uploaded_files[0]  # 获取最新上传的文件名
        file_path = f"{UPLOAD_DIR}/{user.id}/{filename}"  # 构建完整的文件路径
        suffix_prompt = f"\nIf the user's requirements involve or mention that it contains a dataset or file, this is the path address: {file_path}."
        new_message = f"{new_message} {suffix_prompt}"

>>>>>>> 246e3bac
    # 将最新用户之前的用户信息综合起来形成新的列表
    if len(messages) > 2:
        previous_messages = [message for message in messages[:-2] if message.get('role') == 'user']
    else:
        previous_messages = []

    print(f"previous_messages: {previous_messages}")
    print(f"new_message: {new_message}")

    if not new_message:
        raise HTTPException(status_code=400, detail="No message content provided.")

    logger.warning(f"new_message: {new_message}")

    async with app.state.conversation_lock:
        # 使用 LLM 判断是否相关
        related = await is_related_conversation(previous_messages, new_message)
        logger.warning(f"question related: {related}")

        if related:
            # 使用现有会话
            conversation = app.state.USER_CONVERSATIONS.get(user.id)
            print(f"原有conversation: {conversation}")
            if conversation:
                interpreter: DataInterpreter = conversation["interpreter"]
                logger.warning(f"继续使用现有会话, user_id: {user.id}")
            else:
                # 如果没有现有会话，则创建新的
                interpreter = DataInterpreter(use_reflection=True, tools=["<all>"])
                app.state.USER_CONVERSATIONS[user.id] = {
                    "interpreter": interpreter,
                    "last_active": time.time()
                }
                logger.warning(f"开启新的会话, user_id: {user.id}")
        else:
            # 创建新的会话
            # todo 检验一下是否要terminate之前的Jupyter kernel
            interpreter = DataInterpreter(use_reflection=True, tools=["<all>"])
            app.state.USER_CONVERSATIONS[user.id] = {
                "interpreter": interpreter,
                "last_active": time.time()
            }
            logger.warning(f"开启新的会话, user_id: {user.id}")

        # 更新会话的最后活跃时间
        if user.id in app.state.USER_CONVERSATIONS:
            app.state.USER_CONVERSATIONS[user.id]["last_active"] = time.time()

    # 处理会话逻辑
    async def process_interpreter():
        # 假设您需要将新消息传递给 DataInterpreter 的 run 方法
        return await main_generator_with_interpreter(interpreter, new_message, user.id)
    async def event_generator():
        try:
            main_task = asyncio.create_task(process_interpreter())

            while True:
                if not queue_empty(user.id):
                    message = await get_message(user.id)
                    data_structure = {
                        "id": str(uuid.uuid4()),
                        "object": "chat.completion.chunk",
                        "created": int(time.time()),
                        "model": model_name,
                        "choices": [
                            {
                                "index": 0,
                                "delta": {"content": message},
                                "finish_reason": None
                            }
                        ]
                    }
                    formatted_data = f"data: {json.dumps(data_structure)}\n\n"
                    yield formatted_data.encode()
                elif main_task.done():
                    break
                else:
                    await asyncio.sleep(0.1)

            if main_task.exception():
                raise main_task.exception()

            app.state.USER_CONVERSATIONS[user.id]["interpreter"] = interpreter
        finally:
            # 清理用户的消息队列
            cleanup_queue(user.id)
    return StreamingResponse(event_generator(), media_type='text/event-stream')

    # except Exception as e:
    #     logger.error(e)
    #     error_detail = "Server Connection Error"
    #     raise HTTPException(status_code=500, detail=error_detail)<|MERGE_RESOLUTION|>--- conflicted
+++ resolved
@@ -506,8 +506,6 @@
     else:
         new_message = ""
 
-<<<<<<< HEAD
-=======
     print(app.state.user_files)
     # 从数据库获取用户信息
     db_user = Users.get_user_by_id(user.id)
@@ -517,7 +515,6 @@
         suffix_prompt = f"\nIf the user's requirements involve or mention that it contains a dataset or file, this is the path address: {file_path}."
         new_message = f"{new_message} {suffix_prompt}"
 
->>>>>>> 246e3bac
     # 将最新用户之前的用户信息综合起来形成新的列表
     if len(messages) > 2:
         previous_messages = [message for message in messages[:-2] if message.get('role') == 'user']
